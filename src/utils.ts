import os from 'os';
import path from 'path';
import { isMainThread, threadId } from 'worker_threads';
import type {
  SdkInfo,
  SdkMetadata,
  DynamicSamplingContext,
  DsnComponents,
  Event,
  EventItem,
  EventEnvelope,
  EventEnvelopeHeaders
} from '@sentry/types';

import { createEnvelope, dropUndefinedKeys, dsnToString, uuid4, logger } from '@sentry/utils';
import type { ThreadCpuProfile, RawThreadCpuProfile } from './cpu_profiler';
import { isDebugBuild } from './env';

// We require the file because if we import it, it will be included in the bundle.
// I guess tsc does not check file contents when it's imported.
// eslint-disable-next-line
const { root_directory } = require('./../root.js');

const THREAD_ID_STRING = String(threadId);
const THREAD_NAME = isMainThread ? 'main' : 'worker';

// Machine properties (eval only once)
const PLATFORM = os.platform();
const RELEASE = os.release();
const VERSION = os.version();
const TYPE = os.type();
const MODEL = os.machine ? os.machine() : os.arch();
const ARCH = os.arch();
export interface Profile {
  event_id: string;
  version: string;
  os: {
    name: string;
    version: string;
    build_number: string;
  };
  runtime: {
    name: string;
    version: string;
  };
  device: {
    architecture: string;
    is_emulator: boolean;
    locale: string;
    manufacturer: string;
    model: string;
  };
  timestamp: string;
  release: string;
  platform: string;
  profile: ThreadCpuProfile;
  debug_meta?: {
    images: {
      debug_id: string;
      image_addr: string;
      code_file: string;
      type: string;
      image_size: number;
      image_vmaddr: string;
    }[];
  };
  transactions: {
    name: string;
    trace_id: string;
    id: string;
    active_thread_id: string;
    relative_start_ns: string;
    relative_end_ns: string;
  }[];
}

function isRawThreadCpuProfile(profile: ThreadCpuProfile | RawThreadCpuProfile): profile is RawThreadCpuProfile {
  return !('thread_metadata' in profile);
}

// Enriches the profile with threadId of the current thread.
// This is done in node as we seem to not be able to get the info from C native code.
export function enrichWithThreadInformation(profile: ThreadCpuProfile | RawThreadCpuProfile): ThreadCpuProfile {
  if (!isRawThreadCpuProfile(profile)) {
    return profile;
  }

  return {
    samples: profile.samples,
    frames: profile.frames,
    stacks: profile.stacks,
    thread_metadata: {
      [THREAD_ID_STRING]: {
        name: THREAD_NAME
      }
    }
  };
}

// Profile is marked as optional because it is deleted from the metadata
// by the integration before the event is processed by other integrations.
export interface ProfiledEvent extends Event {
  sdkProcessingMetadata: {
    profile?: RawThreadCpuProfile;
  };
}

/** Extract sdk info from from the API metadata */
function getSdkMetadataForEnvelopeHeader(metadata?: SdkMetadata): SdkInfo | undefined {
  if (!metadata || !metadata.sdk) {
    return undefined;
  }

  return { name: metadata.sdk.name, version: metadata.sdk.version } as SdkInfo;
}

/**
 * Apply SdkInfo (name, version, packages, integrations) to the corresponding event key.
 * Merge with existing data if any.
 **/
function enhanceEventWithSdkInfo(event: Event, sdkInfo?: SdkInfo): Event {
  if (!sdkInfo) {
    return event;
  }
  event.sdk = event.sdk || {};
  event.sdk.name = (event.sdk.name || sdkInfo.name) ?? 'unknown sdk';
  event.sdk.version = (event.sdk.version || sdkInfo.version) ?? 'unknown sdk version';
  event.sdk.integrations = [...(event.sdk.integrations || []), ...(sdkInfo.integrations || [])];
  event.sdk.packages = [...(event.sdk.packages || []), ...(sdkInfo.packages || [])];
  return event;
}

function createEventEnvelopeHeaders(
  event: Event,
  sdkInfo: SdkInfo | undefined,
  tunnel: string | undefined,
  dsn: DsnComponents
): EventEnvelopeHeaders {
  const dynamicSamplingContext = event.sdkProcessingMetadata && event.sdkProcessingMetadata['dynamicSamplingContext'];

  return {
    event_id: event.event_id as string,
    sent_at: new Date().toISOString(),
    ...(sdkInfo && { sdk: sdkInfo }),
    ...(!!tunnel && { dsn: dsnToString(dsn) }),
    ...(event.type === 'transaction' &&
      dynamicSamplingContext && {
        trace: dropUndefinedKeys({ ...dynamicSamplingContext }) as DynamicSamplingContext
      })
  };
}

export function createProfilingEventEnvelope(
  event: ProfiledEvent,
  dsn: DsnComponents,
  metadata?: SdkMetadata,
  tunnel?: string
): EventEnvelope {
  const sdkInfo = getSdkMetadataForEnvelopeHeader(metadata);
  const rawProfile = event.sdkProcessingMetadata['profile'];

  if (event.type !== 'transaction') {
    // createProfilingEventEnvelope should only be called for transactions,
    // we type guard this behavior with isProfiledTransactionEvent.
    throw new TypeError('Profiling events may only be attached to transactions, this should never occur.');
  }

  if (rawProfile === undefined || rawProfile === null) {
    throw new TypeError(
      `Cannot construct profiling event envelope without a valid profile. Got ${rawProfile} instead.`
    );
  }

  enhanceEventWithSdkInfo(event, metadata && metadata.sdk);
  const envelopeHeaders = createEventEnvelopeHeaders(event, sdkInfo, tunnel, dsn);
  const enrichedThreadProfile = enrichWithThreadInformation(rawProfile);
  const transactionStartMs = typeof event.start_timestamp === 'number' ? event.start_timestamp * 1000 : Date.now();
  const transactionEndMs = typeof event.timestamp === 'number' ? event.timestamp * 1000 : Date.now();

  const traceId = (event?.contexts?.['trace']?.['trace_id'] as string) ?? '';

  // Log a warning if the profile has an invalid traceId (should be uuidv4).
  // All profiles and transactions are rejected if this is the case and we want to
  // warn users that this is happening if they enable debug flag
  if (isDebugBuild()) {
    if (traceId.length !== 32) {
      logger.log('[Profiling] Invalid traceId: ' + traceId + ' on profiled event');
    }
  }

  // Log a warning if the profile has less than 2 samples so users can know why
  // they are not seeing any profiling data and we cant avoid the back and forth
  // of asking them to provide us with a dump of the profile data.
  if (isDebugBuild()) {
    if (enrichedThreadProfile.samples.length <= 1) {
      logger.log('[Profiling] Profile has less than 2 samples');
    }
  }

  const profile: Profile = {
    event_id: uuid4(),
    timestamp: new Date(transactionStartMs).toISOString(),
    platform: 'node',
    version: '1',
    release: event.release || '',
    runtime: {
      name: 'node',
      version: process.versions.node || ''
    },
    os: {
      name: PLATFORM,
      version: RELEASE,
      build_number: VERSION
    },
    device: {
      locale:
        (process.env['LC_ALL'] || process.env['LC_MESSAGES'] || process.env['LANG'] || process.env['LANGUAGE']) ?? '',
      model: MODEL,
      manufacturer: TYPE,
      architecture: ARCH,
      is_emulator: false
    },
    profile: enrichedThreadProfile,
    transactions: [
      {
        name: event.transaction || '',
        id: event.event_id || uuid4(),
        trace_id: traceId,
        active_thread_id: THREAD_ID_STRING,
        relative_start_ns: '0',
        relative_end_ns: ((transactionEndMs - transactionStartMs) * 1e6).toFixed(0)
      }
    ]
  };

  const envelopeItem: EventItem = [
    {
<<<<<<< HEAD
      // eslint-disable-next-line
      // @ts-ignore profile is not yet a type in @sentry/types
=======
>>>>>>> d0bed96c
      type: 'profile'
    },
    // @ts-expect-error profile is not yet a type in @sentry/types
    profile
  ];

  return createEnvelope<EventEnvelope>(envelopeHeaders, [envelopeItem]);
}

export function isProfiledTransactionEvent(event: Event): event is ProfiledEvent {
  return !!(event.sdkProcessingMetadata && event.sdkProcessingMetadata['profile']);
}

// Due to how profiles are attached to event metadata, we may sometimes want to remove them to ensure
// they are not processed by other Sentry integrations. This can be the case when we cannot construct a valid
// profile from the data we have or some of the mechanisms to send the event (Hub, Transport etc) are not available to us.
export function maybeRemoveProfileFromSdkMetadata(event: Event | ProfiledEvent): Event {
  if (!isProfiledTransactionEvent(event)) {
    return event;
  }

  delete event.sdkProcessingMetadata['profile'];
  return event;
}

// Requires the root.js file which exports __dirname, this is then forwarded to our native
// addon where we remove the absolute path from each frame to generate a project relatvie filename
export function getProjectRootDirectory(): string | null {
  const components = path.resolve(root_directory).split('/node_modules');
  return components?.[0] ?? null;
}<|MERGE_RESOLUTION|>--- conflicted
+++ resolved
@@ -235,11 +235,6 @@
 
   const envelopeItem: EventItem = [
     {
-<<<<<<< HEAD
-      // eslint-disable-next-line
-      // @ts-ignore profile is not yet a type in @sentry/types
-=======
->>>>>>> d0bed96c
       type: 'profile'
     },
     // @ts-expect-error profile is not yet a type in @sentry/types
