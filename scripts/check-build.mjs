--- conflicted
+++ resolved
@@ -19,9 +19,6 @@
     require(target);
     console.log('@sentry/profiling-node: Precompiled binary found, skipping build from source.');
   } catch (e) {
-<<<<<<< HEAD
-    recompileFromSource();
-=======
     console.log('@sentry/profiling-node: Precompiled binary found but failed loading');
     try {
       recompileFromSource();
@@ -29,7 +26,6 @@
       console.log('@sentry/profiling-node: Failed to compile from source');
       throw e;
     }
->>>>>>> a80ec355
   }
 } else {
   console.log('@sentry/profiling-node: No precompiled binary found');
