
#include <node_api.h>

#include <assert.h>
#include <string>
#include <unordered_map>
#include <functional>

#include <v8.h>
#include <v8-profiler.h>

#include <uv.h>

#define FORMAT_SAMPLED 2
#define FORMAT_RAW 1

#ifndef PROFILER_FORMAT 
#define PROFILER_FORMAT FORMAT_SAMPLED
#endif

#ifndef FORMAT_BENCHMARK
#define FORMAT_BENCHMARK 0
#endif

static const uint8_t kMaxStackDepth(128);
static const float kSamplingFrequency(99.0); // 99 to avoid lockstep sampling
static const float kSamplingHz(1 / kSamplingFrequency);
static const int kSamplingInterval(kSamplingHz * 1e6);
static const v8::CpuProfilingNamingMode kNamingMode(v8::CpuProfilingNamingMode::kDebugNaming);
static const v8::CpuProfilingLoggingMode kDefaultLoggingMode(v8::CpuProfilingLoggingMode::kEagerLogging);

// Allow users to override the default logging mode via env variable. This is useful 
// because sometimes the flow of the profiled program can be to execute many sequential 
// transaction - in that case, it may be preferable to set eager logging to avoid paying the
// high cost of profiling for each individual transaction (one example for this are jest 
// tests when run with --runInBand option).
static const char* kEagerLoggingMode = "eager";
static const char* kLazyLoggingMode = "lazy";

v8::CpuProfilingLoggingMode GetLoggingMode() {
  static const char* logging_mode(getenv("SENTRY_PROFILER_LOGGING_MODE"));

  // most times this wont be set so just bail early
  if (!logging_mode) {
    return kDefaultLoggingMode;
  }

  std::string logging_mode_str(logging_mode);
  // other times it'll likely be set to lazy as eager is the default
  if (logging_mode_str == kLazyLoggingMode) {
    return v8::CpuProfilingLoggingMode::kLazyLogging;
  }
  else if (logging_mode_str == kEagerLoggingMode) {
    return v8::CpuProfilingLoggingMode::kEagerLogging;
  }

  return kDefaultLoggingMode;
}

class SentryProfile;
class Profiler;

enum class ProfileStatus {
  kNotStarted,
  kStarted,
  kStopped,
};


class MeasurementsTicker {
private:
  uv_timer_t timer;
  uint64_t period_ms;
  std::unordered_map<std::string, std::function<void(uint64_t, v8::HeapStatistics&)>> heap_listeners;
  std::unordered_map<std::string, std::function<void(uint64_t, double)>> cpu_listeners;
  v8::Isolate* isolate;
  v8::HeapStatistics heap_stats;
  uv_cpu_info_t cpu_stats;

public:
  MeasurementsTicker(uv_loop_t* loop) :
    period_ms(100),
    isolate(v8::Isolate::GetCurrent())
    {
    uv_timer_init(loop, &timer);
    timer.data = this;
  }

  static void ticker(uv_timer_t*);
  // Memory listeners
  void heap_callback();
  void add_heap_listener(std::string& profile_id, std::function<void(uint64_t, v8::HeapStatistics&)> cb);
  void remove_heap_listener(std::string& profile_id, std::function<void(uint64_t, v8::HeapStatistics&)>& cb);

  // CPU listeners
  void cpu_callback();
  void add_cpu_listener(std::string& profile_id, std::function<void(uint64_t, double)> cb);
  void remove_cpu_listener(std::string& profile_id, std::function<void(uint64_t, double)>& cb);

  size_t listener_count();
};

size_t MeasurementsTicker::listener_count() {
  return heap_listeners.size() + cpu_listeners.size();
}

// Heap tickers
void MeasurementsTicker::heap_callback() {
  isolate->GetHeapStatistics(&heap_stats);
  uint64_t ts = uv_hrtime();

  for (auto& listener : heap_listeners) {
    listener.second(ts, heap_stats);
  }
}

void MeasurementsTicker::add_heap_listener(std::string& profile_id, std::function<void(uint64_t, v8::HeapStatistics&)> cb) {
  heap_listeners.emplace(profile_id, cb);

  if (listener_count() == 1) {
    uv_timer_set_repeat(&timer, period_ms);
    uv_timer_start(&timer, ticker, 0, period_ms);
  }
}

void MeasurementsTicker::remove_heap_listener(std::string& profile_id, std::function<void(uint64_t, v8::HeapStatistics&)>& cb) {
  heap_listeners.erase(profile_id);

  if (listener_count() == 0) {
    uv_timer_stop(&timer);
  }
};

// CPU tickers
void MeasurementsTicker::cpu_callback() {
  uint64_t ts = uv_hrtime();

  uv_cpu_info_t* cpu = &cpu_stats;
  int count;
  int err = uv_cpu_info(&cpu, &count);
  if (err) {
    return;
  }

  uint64_t total = 0;
  uint64_t idle_total = 0;

  for (int i = 0; i < count; i++) {
    uv_cpu_info_t* core = cpu + i;

    total += core->cpu_times.user;
    total += core->cpu_times.nice;
    total += core->cpu_times.sys;
    total += core->cpu_times.idle;
    total += core->cpu_times.irq;

    idle_total += core->cpu_times.idle;
  }

  double total_avg = total / count;
  double idle_avg = idle_total / count;
  double rate = idle_avg / total_avg;

  for (auto& listener : cpu_listeners) {
    listener.second(ts, rate);
  }

  uv_free_cpu_info(cpu, count);
}

void MeasurementsTicker::ticker(uv_timer_t* handle) {
  MeasurementsTicker* self = static_cast<MeasurementsTicker*>(handle->data);
  self->heap_callback();
  self->cpu_callback();
}

void MeasurementsTicker::add_cpu_listener(std::string& profile_id, std::function<void(uint64_t, double)> cb) {
  cpu_listeners.emplace(profile_id, cb);

  if (listener_count() == 1) {
    uv_timer_set_repeat(&timer, period_ms);
    uv_timer_start(&timer, ticker, 0, period_ms);
  }
}

void MeasurementsTicker::remove_cpu_listener(std::string& profile_id, std::function<void(uint64_t, double)>& cb) {
  cpu_listeners.erase(profile_id);

  if (listener_count() == 0) {
    uv_timer_stop(&timer);
  }
};

class Profiler {
public:
  std::unordered_map<std::string, SentryProfile*> active_profiles;

  MeasurementsTicker measurements_ticker;
  v8::CpuProfiler* cpu_profiler;

  explicit Profiler(const napi_env& env, v8::Isolate* isolate) :
    measurements_ticker(uv_default_loop()),
    cpu_profiler(
      v8::CpuProfiler::New(isolate, kNamingMode, GetLoggingMode())) {
    napi_add_env_cleanup_hook(env, DeleteInstance, this);
  }

  static void DeleteInstance(void* data);
};

class SentryProfile {
private:
  uint64_t started_at;
<<<<<<< HEAD
  uint16_t heap_measurement_index = 0;
  uint16_t cpu_measurement_index = 0;

  std::vector<uint64_t> heap_stats_ts = std::vector<uint64_t>(300);
  std::vector<uint64_t> heap_stats_usage = std::vector<uint64_t>(300);

  std::vector<uint64_t> cpu_stats_ts = std::vector<uint64_t>(300);
  std::vector<double> cpu_stats_usage = std::vector<double>(300);

  std::function<void(uint64_t, v8::HeapStatistics&)> memory_sampler_cb;
  std::function<void(uint64_t, double)> cpu_sampler_cb;

  ProfileStatus status = ProfileStatus::kNotStarted;
  std::string id;
=======
  uint16_t heap_measurement_index;
  std::vector<uint64_t> heap_stats_ts;
  std::vector<uint64_t> heap_stats_usage;
  std::function<void(uv_timer_t*, uint64_t, v8::HeapStatistics&)> memory_sampler_cb;
  const char* id;
  ProfileStatus status;
>>>>>>> 8a6fad41

public:
  explicit SentryProfile(const char* id) :
    started_at(uv_hrtime()),
<<<<<<< HEAD

    memory_sampler_cb([this](uint64_t ts, v8::HeapStatistics& stats) {
      heap_stats_ts.insert(heap_stats_ts.begin() + heap_measurement_index, ts - started_at);
      heap_stats_usage.insert(heap_stats_usage.begin() + heap_measurement_index, static_cast<uint64_t>(stats.used_heap_size()));
      ++heap_measurement_index;
    }),

    cpu_sampler_cb([this](uint64_t ts, double rate) {
      cpu_stats_ts.insert(cpu_stats_ts.begin() + cpu_measurement_index, ts - started_at);
      cpu_stats_usage.insert(cpu_stats_usage.begin() + cpu_measurement_index, rate);
      ++cpu_measurement_index;
    }),
      
    status(ProfileStatus::kNotStarted),
    id(id) {}

  const std::vector<uint64_t>& heap_usage_timestamps();
  const std::vector<uint64_t>& heap_usage_values();
  const uint16_t& heap_usage_entries_count();

  const std::vector<uint64_t>& cpu_usage_timestamps();
  const std::vector<double>& cpu_usage_values();
  const uint16_t& cpu_usage_entries_count();

  void Start(Profiler* profiler);
  v8::CpuProfile* Stop(Profiler* profiler);
=======
    heap_measurement_index(0),
    heap_stats_ts(300),
    heap_stats_usage(300),
    memory_sampler_cb([this](uv_timer_t* timer, uint64_t ts, v8::HeapStatistics& stats) {
    heap_stats_ts.insert(heap_stats_ts.begin() + heap_measurement_index, ts - started_at);
    heap_stats_usage.insert(heap_stats_usage.begin() + heap_measurement_index, static_cast<uint64_t>(stats.used_heap_size()));
    ++heap_measurement_index;
      }), id(id), status(ProfileStatus::kNotStarted) {}


      const std::vector<uint64_t>& heap_usage_timestamps() const;
      const std::vector<uint64_t>& heap_usage_values() const;
      const uint16_t& heap_usage_entries_count() const;

      void Start(Profiler* profiler);
      v8::CpuProfile* Stop(Profiler* profiler);
>>>>>>> 8a6fad41
};


void SentryProfile::Start(Profiler* profiler) {
  v8::Local<v8::String> profile_title = v8::String::NewFromUtf8(v8::Isolate::GetCurrent(), id.c_str(), v8::NewStringType::kNormal).ToLocalChecked();

  started_at = uv_hrtime();

  // Initialize the CPU Profiler
  profiler->cpu_profiler->StartProfiling(profile_title, {
      v8::CpuProfilingMode::kCallerLineNumbers,
      v8::CpuProfilingOptions::kNoSampleLimit,
      kSamplingInterval
    });


  // listen for memory sample ticks
  profiler->measurements_ticker.add_cpu_listener(id, cpu_sampler_cb);
  profiler->measurements_ticker.add_heap_listener(id, memory_sampler_cb);

  status = ProfileStatus::kStarted;
}

static void CleanupSentryProfile(Profiler* profiler, SentryProfile* sentry_profile, const std::string& profile_id) {
  if (sentry_profile == nullptr) {
    return;
  }

  profiler->active_profiles.erase(profile_id);
  delete sentry_profile;
};

void Profiler::DeleteInstance(void* data) {
  Profiler* profiler = static_cast<Profiler*>(data);

  for (auto& profile : profiler->active_profiles) {
    CleanupSentryProfile(profiler, profile.second, profile.first);
  }

  profiler->cpu_profiler->Dispose();
  delete profiler;
}

v8::CpuProfile* SentryProfile::Stop(Profiler* profiler) {
  // Stop the CPU Profiler
  v8::CpuProfile* profile = profiler->cpu_profiler->StopProfiling(v8::String::NewFromUtf8(v8::Isolate::GetCurrent(), id.c_str(), v8::NewStringType::kNormal).ToLocalChecked());

  // Remove the meemory sampler
  profiler->measurements_ticker.remove_heap_listener(id, memory_sampler_cb);
  profiler->measurements_ticker.remove_cpu_listener(id, cpu_sampler_cb);
  // If for some reason stopProfiling was called with an invalid profile title or
  // if that title had somehow been stopped already, profile will be null.
  status = ProfileStatus::kStopped;

  if (!profile) {
    return nullptr;
  };

  return profile;
}

<<<<<<< HEAD
// Memory getters
const std::vector<uint64_t>& SentryProfile::heap_usage_timestamps() {
=======
const std::vector<uint64_t>& SentryProfile::heap_usage_timestamps() const {
>>>>>>> 8a6fad41
  return heap_stats_ts;
};

const std::vector<uint64_t>& SentryProfile::heap_usage_values() const {
  return heap_stats_usage;
};

const uint16_t& SentryProfile::heap_usage_entries_count() const {
  return heap_measurement_index;
};

// CPU getters
const std::vector<uint64_t>& SentryProfile::cpu_usage_timestamps() {
  return cpu_stats_ts;
};

const std::vector<double>& SentryProfile::cpu_usage_values() {
  return cpu_stats_usage;
};
const uint16_t& SentryProfile::cpu_usage_entries_count() {
  return cpu_measurement_index;
};

#ifdef _WIN32
static const char kPlatformSeparator = '\\';
static const char kWinDiskPrefix = ':';
#else
static const char kPlatformSeparator = '/';
#endif

static const char kSentryPathDelimiter = '.';
static const char kSentryFileDelimiter = ':';
static const std::string kNodeModulesPath = std::string("node_modules") + kPlatformSeparator;

static void GetFrameModule(const std::string& abs_path, std::string& module) {
  if (abs_path.empty()) {
    return;
  }

  module = abs_path;

  // Drop .js extension
  size_t module_len = module.length();
  if (module.compare(module_len - 3, 3, ".js") == 0) {
    module = module.substr(0, module_len - 3);
  }

  // Drop anything before and including node_modules/
  size_t node_modules_pos = module.rfind(kNodeModulesPath);
  if (node_modules_pos != std::string::npos) {
    module = module.substr(node_modules_pos + 13);
  }

  // Replace all path separators with dots except the last one, that one is replaced with a colon
  int match_count = 0;
  for (int pos = module.length() - 1; pos >= 0; pos--) {
    // if there is a match and it's not the first character, replace it
    if (module[pos] == kPlatformSeparator) {
      module[pos] = match_count == 0 ? kSentryFileDelimiter : kSentryPathDelimiter;
      match_count++;
    }
  }

#ifdef _WIN32
  // Strip out C: prefix. On Windows, the drive letter is not part of the module name
  if (module[1] == kWinDiskPrefix) {
    // We will try and strip our the disk prefix.
    module = module.substr(2, std::string::npos);
  }
#endif

  if (module[0] == '.') {
    module = module.substr(1, std::string::npos);
  }
    }

static napi_value GetFrameModuleWrapped(napi_env env, napi_callback_info info) {
  size_t argc = 2;
  napi_value argv[2];
  napi_get_cb_info(env, info, &argc, argv, nullptr, nullptr);

  size_t len;
  assert(napi_get_value_string_utf8(env, argv[0], NULL, 0, &len) == napi_ok);

  char* abs_path = (char*)malloc(len + 1);
  assert(napi_get_value_string_utf8(env, argv[0], abs_path, len + 1, &len) == napi_ok);

  std::string module;
  napi_value napi_module;

  GetFrameModule(abs_path, module);

  assert(napi_create_string_utf8(env, module.c_str(), NAPI_AUTO_LENGTH, &napi_module) == napi_ok);
  return napi_module;
}

napi_value CreateFrameNode(const napi_env& env, const v8::CpuProfileNode& node, std::unordered_map<std::string, std::string>& module_cache, napi_value& resources) {
  napi_value js_node;
  napi_create_object(env, &js_node);

  napi_value lineno_prop;
  napi_create_int32(env, node.GetLineNumber(), &lineno_prop);
  napi_set_named_property(env, js_node, "lineno", lineno_prop);

  napi_value colno_prop;
  napi_create_int32(env, node.GetColumnNumber(), &colno_prop);
  napi_set_named_property(env, js_node, "colno", colno_prop);

  if (node.GetSourceType() != v8::CpuProfileNode::SourceType::kScript) {
    napi_value system_frame_prop;
    napi_get_boolean(env, false, &system_frame_prop);
    napi_set_named_property(env, js_node, "in_app", system_frame_prop);
  }

  napi_value function;
  napi_create_string_utf8(env, node.GetFunctionNameStr(), NAPI_AUTO_LENGTH, &function);
  napi_set_named_property(env, js_node, "function", function);

  const char* resource = node.GetScriptResourceNameStr();

  if (resource != nullptr) {
    // resource is absolute path, set it on the abs_path property
    napi_value abs_path_prop;
    napi_create_string_utf8(env, resource, NAPI_AUTO_LENGTH, &abs_path_prop);
    napi_set_named_property(env, js_node, "abs_path", abs_path_prop);
    // Error stack traces are not relative to root dir, doing our own path normalization
    // breaks people's code mapping configs so we need to leave it as is.
    napi_set_named_property(env, js_node, "filename", abs_path_prop);

    std::string module;
    std::string resource_str = std::string(resource);

    if (resource_str.empty()) {
      return js_node;
    }

    if (module_cache.find(resource_str) != module_cache.end()) {
      module = module_cache[resource_str];
    }
    else {
      napi_value resource;
      napi_create_string_utf8(env, resource_str.c_str(), NAPI_AUTO_LENGTH, &resource);
      napi_set_element(env, resources, module_cache.size(), resource);

      GetFrameModule(resource_str, module);
      module_cache.emplace(resource_str, module);
    }

    if (!module.empty()) {
      napi_value filename_prop;
      napi_create_string_utf8(env, module.c_str(), NAPI_AUTO_LENGTH, &filename_prop);
      napi_set_named_property(env, js_node, "module", filename_prop);
    }
  }

  return js_node;
};


napi_value CreateSample(const napi_env& env, const uint32_t stack_id, const int64_t sample_timestamp_us, const uint32_t thread_id) {
  napi_value js_node;
  napi_create_object(env, &js_node);

  napi_value stack_id_prop;
  napi_create_uint32(env, stack_id, &stack_id_prop);
  napi_set_named_property(env, js_node, "stack_id", stack_id_prop);

  napi_value thread_id_prop;
  napi_create_string_utf8(env, std::to_string(thread_id).c_str(), NAPI_AUTO_LENGTH, &thread_id_prop);
  napi_set_named_property(env, js_node, "thread_id", thread_id_prop);

  napi_value elapsed_since_start_ns_prop;
  napi_create_int64(env, sample_timestamp_us * 1000, &elapsed_since_start_ns_prop);
  napi_set_named_property(env, js_node, "elapsed_since_start_ns", elapsed_since_start_ns_prop);

  return js_node;
};

std::string kDelimiter = std::string(";");
std::string hashCpuProfilerNodeByPath(const v8::CpuProfileNode* node, std::string& path) {
  path.clear();

  while (node != nullptr) {
    path.append(std::to_string(node->GetNodeId()));
    node = node->GetParent();
  }

  return path;
}

static void GetSamples(const napi_env& env, const v8::CpuProfile* profile, const uint32_t thread_id, napi_value& samples, napi_value& stacks, napi_value& frames, napi_value& resources) {
  const int64_t profile_start_time_us = profile->GetStartTime();
  const int sampleCount = profile->GetSamplesCount();

  uint32_t unique_stack_id = 0;
  uint32_t unique_frame_id = 0;

  // Initialize the lookup tables for stacks and frames, both of these are indexed
  // in the sample format we are using to optimize for size.
  std::unordered_map<uint32_t, uint32_t> frame_lookup_table;
  std::unordered_map<std::string, uint32_t> stack_lookup_table;
  std::unordered_map<std::string, std::string> module_cache;

  // At worst, all stacks are unique so reserve the maximum amount of space
  stack_lookup_table.reserve(sampleCount);

  std::string node_hash = "";

  for (int i = 0; i < sampleCount; i++) {
    uint32_t stack_index = unique_stack_id;

    const v8::CpuProfileNode* node = profile->GetSample(i);
    const int64_t sample_timestamp = profile->GetSampleTimestamp(i);

    // If a node was only on top of the stack once, then it will only ever 
    // be inserted once and there is no need for hashing.
    if (node->GetHitCount() > 1) {
      hashCpuProfilerNodeByPath(node, node_hash);

      std::unordered_map<std::string, uint32_t>::iterator stack_index_cache_hit = stack_lookup_table.find(node_hash);

      // If we have a hit, update the stack index, otherwise
      // insert it into the hash table and continue.
      if (stack_index_cache_hit == stack_lookup_table.end()) {
        stack_lookup_table.emplace(node_hash, stack_index);
      }
      else {
        stack_index = stack_index_cache_hit->second;
      }
    }

    napi_value sample = CreateSample(env, stack_index, sample_timestamp - profile_start_time_us, thread_id);

    if (stack_index != unique_stack_id) {
      napi_value index;
      napi_create_uint32(env, i, &index);
      napi_set_property(env, samples, index, sample);
      continue;
    }

    // A stack is a list of frames ordered from outermost (top) to innermost frame (bottom)
    napi_value stack;
    napi_create_array(env, &stack);

    uint32_t stack_depth = 0;

    while (node != nullptr && stack_depth < kMaxStackDepth) {
      auto nodeId = node->GetNodeId();
      auto frame_index = frame_lookup_table.find(nodeId);

      // If the frame does not exist in the index
      if (frame_index == frame_lookup_table.end()) {
        frame_lookup_table.emplace(nodeId, unique_frame_id);

        napi_value frame_id;
        napi_create_uint32(env, unique_frame_id, &frame_id);

        napi_value depth;
        napi_create_uint32(env, stack_depth, &depth);
        napi_set_property(env, stack, depth, frame_id);
        napi_set_property(env, frames, frame_id, CreateFrameNode(env, *node, module_cache, resources));

        unique_frame_id++;
      }
      else {
        // If it was already indexed, just add it's id to the stack
        napi_value depth;
        napi_create_uint32(env, stack_depth, &depth);

        napi_value frame;
        napi_create_uint32(env, frame_index->second, &frame);
        napi_set_property(env, stack, depth, frame);
      };

      // Continue walking down the stack
      node = node->GetParent();
      stack_depth++;
    }

    napi_value napi_sample_index;
    napi_value napi_stack_index;

    napi_create_uint32(env, i, &napi_sample_index);
    napi_set_property(env, samples, napi_sample_index, sample);
    napi_create_uint32(env, stack_index, &napi_stack_index);
    napi_set_property(env, stacks, napi_stack_index, stack);

    unique_stack_id++;
  }
}

static napi_value TranslateMeasurementsDouble(const napi_env& env, const char* unit, const uint16_t size, const std::vector<double>& values, const std::vector<uint64_t>& timestamps) {
  if (size > values.size() || size > timestamps.size()) {
    napi_throw_range_error(env, "NAPI_ERROR", "Memory measurement size is larger than the number of values or timestamps");
    return nullptr;
  }

  if (values.size() != timestamps.size()) {
    napi_throw_range_error(env, "NAPI_ERROR", "Memory measurement entries are corrupt, expected values and timestamps to be of equal length");
    return nullptr;
  }

  napi_value measurement;
  napi_create_object(env, &measurement);

  napi_value unit_string;
  napi_create_string_utf8(env, unit, NAPI_AUTO_LENGTH, &unit_string);
  napi_set_named_property(env, measurement, "unit", unit_string);

  napi_value values_array;
  napi_create_array(env, &values_array);

  for (size_t i = 0; i < size; i++) {
    napi_value entry;
    napi_create_object(env, &entry);

    napi_value value;
    napi_create_double(env, values[i], &value);

    napi_value ts;
    napi_create_int64(env, timestamps[i], &ts);

    napi_set_named_property(env, entry, "value", value);
    napi_set_named_property(env, entry, "elapsed_since_start_ns", ts);
    napi_set_element(env, values_array, i, entry);
  }

  napi_set_named_property(env, measurement, "values", values_array);

  return measurement;
}

static napi_value TranslateMeasurements(const napi_env& env, const char* unit, const uint16_t size, const std::vector<uint64_t>& values, const std::vector<uint64_t>& timestamps) {
  if (size > values.size() || size > timestamps.size()) {
    napi_throw_range_error(env, "NAPI_ERROR", "Memory measurement size is larger than the number of values or timestamps");
    return nullptr;
  }

  if (values.size() != timestamps.size()) {
    napi_throw_range_error(env, "NAPI_ERROR", "Memory measurement entries are corrupt, expected values and timestamps to be of equal length");
    return nullptr;
  }

  napi_value measurement;
  napi_create_object(env, &measurement);

  napi_value unit_string;
  napi_create_string_utf8(env, unit, NAPI_AUTO_LENGTH, &unit_string);
  napi_set_named_property(env, measurement, "unit", unit_string);

  napi_value values_array;
  napi_create_array(env, &values_array);

  for (size_t i = 0; i < size; i++) {
    napi_value entry;
    napi_create_object(env, &entry);

    napi_value value;
    napi_create_int64(env, values[i], &value);

    napi_value ts;
    napi_create_int64(env, timestamps[i], &ts);

    napi_set_named_property(env, entry, "value", value);
    napi_set_named_property(env, entry, "elapsed_since_start_ns", ts);
    napi_set_element(env, values_array, i, entry);
  }

  napi_set_named_property(env, measurement, "values", values_array);

  return measurement;
}

static napi_value TranslateProfile(const napi_env& env, const v8::CpuProfile* profile, const uint32_t thread_id, bool collect_resources) {
  napi_value js_profile;

  napi_create_object(env, &js_profile);

  napi_value logging_mode;
  napi_value samples;
  napi_value stacks;
  napi_value frames;
  napi_value resources;

  napi_create_string_utf8(env, GetLoggingMode() == v8::CpuProfilingLoggingMode::kEagerLogging ? "eager" : "lazy", NAPI_AUTO_LENGTH, &logging_mode);

  napi_create_array(env, &samples);
  napi_create_array(env, &stacks);
  napi_create_array(env, &frames);
  napi_create_array(env, &resources);

  napi_set_named_property(env, js_profile, "samples", samples);
  napi_set_named_property(env, js_profile, "stacks", stacks);
  napi_set_named_property(env, js_profile, "frames", frames);
  napi_set_named_property(env, js_profile, "profiler_logging_mode", logging_mode);

  GetSamples(env, profile, thread_id, samples, stacks, frames, resources);

  if (collect_resources) {
    napi_set_named_property(env, js_profile, "resources", resources);
  }
  else {
    napi_create_array(env, &resources);
    napi_set_named_property(env, js_profile, "resources", resources);
  }

  return js_profile;
}

static napi_value StartProfiling(napi_env env, napi_callback_info info) {
  size_t argc = 1;
  napi_value argv[1];

  assert(napi_get_cb_info(env, info, &argc, argv, NULL, NULL) == napi_ok);

  napi_valuetype callbacktype0;
  assert(napi_typeof(env, argv[0], &callbacktype0) == napi_ok);

  if (callbacktype0 != napi_string) {
    napi_throw_error(env, "NAPI_ERROR", "TypeError: StartProfiling expects a string as first argument.");
    napi_value napi_null;
    assert(napi_get_null(env, &napi_null) == napi_ok);

    return napi_null;
  }

  size_t len;
  assert(napi_get_value_string_utf8(env, argv[0], NULL, 0, &len) == napi_ok);

  char* title = (char*)malloc(len + 1);
  assert(napi_get_value_string_utf8(env, argv[0], title, len + 1, &len) == napi_ok);

  if (len < 1) {
    napi_throw_error(env, "NAPI_ERROR", "StartProfiling expects a non-empty string as first argument, got an empty string.");

    napi_value napi_null;
    assert(napi_get_null(env, &napi_null) == napi_ok);

    return napi_null;
  }

  v8::Isolate* isolate = v8::Isolate::GetCurrent();
  assert(isolate != 0);

  Profiler* profiler;
  assert(napi_get_instance_data(env, (void**)&profiler) == napi_ok);

  if (!profiler) {
    napi_throw_error(env, "NAPI_ERROR", "StartProfiling: Profiler is not initialized.");

    napi_value napi_null;
    assert(napi_get_null(env, &napi_null) == napi_ok);

    return napi_null;
  }

<<<<<<< HEAD
  std::string profile_id = std::string(title);
=======
  const std::string profile_id(title);
>>>>>>> 8a6fad41
  // In case we have a collision, cleanup the old profile first
  auto existing_profile = profiler->active_profiles.find(profile_id);
  if (existing_profile != profiler->active_profiles.end()) {
    existing_profile->second->Stop(profiler);
    CleanupSentryProfile(profiler, existing_profile->second, profile_id);
  }

  SentryProfile* sentry_profile = new SentryProfile(title);
  sentry_profile->Start(profiler);

  profiler->active_profiles.emplace(profile_id, sentry_profile);

  napi_value napi_null;
  assert(napi_get_null(env, &napi_null) == napi_ok);

  return napi_null;
}

// StopProfiling(string title)
// https://v8docs.nodesource.com/node-18.2/d2/d34/classv8_1_1_cpu_profiler.html#a40ca4c8a8aa4c9233aa2a2706457cc80
static napi_value StopProfiling(napi_env env, napi_callback_info info) {
  size_t argc = 3;
  napi_value argv[3];

  assert(napi_get_cb_info(env, info, &argc, argv, NULL, NULL) == napi_ok);

  if (argc < 2) {
    napi_throw_error(env, "NAPI_ERROR", "StopProfiling expects at least two arguments.");

    napi_value napi_null;
    assert(napi_get_null(env, &napi_null) == napi_ok);

    return napi_null;
  }

  // Verify the first argument is a string
  napi_valuetype callbacktype0;
  assert(napi_typeof(env, argv[0], &callbacktype0) == napi_ok);

  if (callbacktype0 != napi_string) {
    napi_throw_error(env, "NAPI_ERROR", "StopProfiling expects a string as first argument.");

    napi_value napi_null;
    assert(napi_get_null(env, &napi_null) == napi_ok);

    return napi_null;
  }

  // Verify the second argument is a number
  napi_valuetype callbacktype1;
  assert(napi_typeof(env, argv[1], &callbacktype1) == napi_ok);

  if (callbacktype1 != napi_number) {
    napi_throw_error(env, "NAPI_ERROR", "StopProfiling expects a thread_id integer as second argument.");

    napi_value napi_null;
    assert(napi_get_null(env, &napi_null) == napi_ok);

    return napi_null;
  }

  size_t len;
  assert(napi_get_value_string_utf8(env, argv[0], NULL, 0, &len) == napi_ok);

  char* title = (char*)malloc(len + 1);
  assert(napi_get_value_string_utf8(env, argv[0], title, len + 1, &len) == napi_ok);

  if (len < 1) {
    napi_throw_error(env, "NAPI_ERROR", "StopProfiling expects a string as first argument.");

    napi_value napi_null;
    assert(napi_get_null(env, &napi_null) == napi_ok);

    return napi_null;
  }

  // Get the value of the second argument and convert it to uint64
  int64_t thread_id;
  assert(napi_get_value_int64(env, argv[1], &thread_id) == napi_ok);


  // Get profiler from instance data
  Profiler* profiler;
  assert(napi_get_instance_data(env, (void**)&profiler) == napi_ok);

  if (!profiler) {
    napi_throw_error(env, "NAPI_ERROR", "StopProfiling: Profiler is not initialized.");

    napi_value napi_null;
    assert(napi_get_null(env, &napi_null) == napi_ok);

    return napi_null;
  }

  const std::string profile_id(title);
  auto profile = profiler->active_profiles.find(profile_id);

  // If the profile was never started, silently ignore the call and return null
  if (profile == profiler->active_profiles.end()) {
    napi_value napi_null;
    assert(napi_get_null(env, &napi_null) == napi_ok);
    return napi_null;
  }

  v8::CpuProfile* cpu_profile = profile->second->Stop(profiler);

  // If for some reason stopProfiling was called with an invalid profile title or
  // if that title had somehow been stopped already, profile will be null.
  if (!cpu_profile) {
    napi_throw_error(env, "NAPI_ERROR", "StopProfiling: Stopping Sentry profile did not return a profile.");

    CleanupSentryProfile(profiler, profile->second, profile_id);

    napi_value napi_null;
    assert(napi_get_null(env, &napi_null) == napi_ok);
    return napi_null;
  };


  napi_valuetype callbacktype3;
  assert(napi_typeof(env, argv[2], &callbacktype3) == napi_ok);

  bool collect_resources;
  napi_get_value_bool(env, argv[2], &collect_resources);

  napi_value js_profile = TranslateProfile(env, cpu_profile, thread_id, collect_resources);

  napi_value measurements;
  napi_create_object(env, &measurements);

  static const char* memory_unit = "byte";
  napi_value heap_usage_measurements = TranslateMeasurements(env, memory_unit, profile->second->heap_usage_entries_count(), profile->second->heap_usage_values(), profile->second->heap_usage_timestamps());

  if (heap_usage_measurements != nullptr) {
    napi_set_named_property(env, measurements, "memory_footprint", heap_usage_measurements);
  }

  static const char* cpu_unit = "percent";
  napi_value cpu_usage_measurements = TranslateMeasurementsDouble(env, cpu_unit, profile->second->cpu_usage_entries_count(), profile->second->cpu_usage_values(), profile->second->cpu_usage_timestamps());

  if (cpu_usage_measurements != nullptr) {
    napi_set_named_property(env, measurements, "cpu_usage", cpu_usage_measurements);
  }

  napi_set_named_property(env, js_profile, "measurements", measurements);

  CleanupSentryProfile(profiler, profile->second, profile_id);
  cpu_profile->Delete();

  return js_profile;
};

napi_value Init(napi_env env, napi_value exports) {
  v8::Isolate* isolate = v8::Isolate::GetCurrent();

  if (isolate == nullptr) {
    napi_throw_error(env, nullptr, "Failed to initialize Sentry profiler: isolate is null.");
    return NULL;
  }

  Profiler* profiler = new Profiler(env, isolate);

  if (napi_set_instance_data(env, profiler, NULL, NULL) != napi_ok) {
    napi_throw_error(env, nullptr, "Failed to set instance data for profiler.");
    return NULL;
  }

  napi_value external;
  if (napi_create_external(env, profiler, nullptr, nullptr, &external) != napi_ok) {
    napi_throw_error(env, nullptr, "Failed to create external for profiler instance.");
    return NULL;
  }

  napi_value start_profiling;
  if (napi_create_function(env, "startProfiling", NAPI_AUTO_LENGTH, StartProfiling, external, &start_profiling) != napi_ok) {
    napi_throw_error(env, nullptr, "Failed to create startProfiling function.");
    return NULL;
  }

  if (napi_set_named_property(env, exports, "startProfiling", start_profiling) != napi_ok) {
    napi_throw_error(env, nullptr, "Failed to set startProfiling property on exports.");
    return NULL;
  }

  napi_value stop_profiling;
  if (napi_create_function(env, "stopProfiling", NAPI_AUTO_LENGTH, StopProfiling, external, &stop_profiling) != napi_ok) {
    napi_throw_error(env, nullptr, "Failed to create stopProfiling function.");
    return NULL;
  }

  if (napi_set_named_property(env, exports, "stopProfiling", stop_profiling) != napi_ok) {
    napi_throw_error(env, nullptr, "Failed to set stopProfiling property on exports.");
    return NULL;
  }

  napi_value get_frame_module;
  if (napi_create_function(env, "getFrameModule", NAPI_AUTO_LENGTH, GetFrameModuleWrapped, external, &get_frame_module) != napi_ok) {
    napi_throw_error(env, nullptr, "Failed to create getFrameModule function.");
    return NULL;
  }

  if (napi_set_named_property(env, exports, "getFrameModule", get_frame_module) != napi_ok) {
    napi_throw_error(env, nullptr, "Failed to set getFrameModule property on exports.");
    return NULL;
  }

  return exports;
}

NAPI_MODULE(NODE_GYP_MODULE_NAME, Init)<|MERGE_RESOLUTION|>--- conflicted
+++ resolved
@@ -71,8 +71,8 @@
 private:
   uv_timer_t timer;
   uint64_t period_ms;
-  std::unordered_map<std::string, std::function<void(uint64_t, v8::HeapStatistics&)>> heap_listeners;
-  std::unordered_map<std::string, std::function<void(uint64_t, double)>> cpu_listeners;
+  std::unordered_map<std::string, const std::function<void(uint64_t, v8::HeapStatistics&)>> heap_listeners;
+  std::unordered_map<std::string, const std::function<void(uint64_t, double)>> cpu_listeners;
   v8::Isolate* isolate;
   v8::HeapStatistics heap_stats;
   uv_cpu_info_t cpu_stats;
@@ -89,13 +89,13 @@
   static void ticker(uv_timer_t*);
   // Memory listeners
   void heap_callback();
-  void add_heap_listener(std::string& profile_id, std::function<void(uint64_t, v8::HeapStatistics&)> cb);
-  void remove_heap_listener(std::string& profile_id, std::function<void(uint64_t, v8::HeapStatistics&)>& cb);
+  void add_heap_listener(std::string& profile_id, const std::function<void(uint64_t, v8::HeapStatistics&)> cb);
+  void remove_heap_listener(std::string& profile_id, const std::function<void(uint64_t, v8::HeapStatistics&)>& cb);
 
   // CPU listeners
   void cpu_callback();
-  void add_cpu_listener(std::string& profile_id, std::function<void(uint64_t, double)> cb);
-  void remove_cpu_listener(std::string& profile_id, std::function<void(uint64_t, double)>& cb);
+  void add_cpu_listener(std::string& profile_id, const std::function<void(uint64_t, double)> cb);
+  void remove_cpu_listener(std::string& profile_id, const std::function<void(uint64_t, double)>& cb);
 
   size_t listener_count();
 };
@@ -114,7 +114,7 @@
   }
 }
 
-void MeasurementsTicker::add_heap_listener(std::string& profile_id, std::function<void(uint64_t, v8::HeapStatistics&)> cb) {
+void MeasurementsTicker::add_heap_listener(std::string& profile_id, const std::function<void(uint64_t, v8::HeapStatistics&)> cb) {
   heap_listeners.emplace(profile_id, cb);
 
   if (listener_count() == 1) {
@@ -123,7 +123,7 @@
   }
 }
 
-void MeasurementsTicker::remove_heap_listener(std::string& profile_id, std::function<void(uint64_t, v8::HeapStatistics&)>& cb) {
+void MeasurementsTicker::remove_heap_listener(std::string& profile_id, const std::function<void(uint64_t, v8::HeapStatistics&)>& cb) {
   heap_listeners.erase(profile_id);
 
   if (listener_count() == 0) {
@@ -174,7 +174,7 @@
   self->cpu_callback();
 }
 
-void MeasurementsTicker::add_cpu_listener(std::string& profile_id, std::function<void(uint64_t, double)> cb) {
+void MeasurementsTicker::add_cpu_listener(std::string& profile_id, const std::function<void(uint64_t, double)> cb) {
   cpu_listeners.emplace(profile_id, cb);
 
   if (listener_count() == 1) {
@@ -183,7 +183,7 @@
   }
 }
 
-void MeasurementsTicker::remove_cpu_listener(std::string& profile_id, std::function<void(uint64_t, double)>& cb) {
+void MeasurementsTicker::remove_cpu_listener(std::string& profile_id, const std::function<void(uint64_t, double)>& cb) {
   cpu_listeners.erase(profile_id);
 
   if (listener_count() == 0) {
@@ -211,34 +211,29 @@
 class SentryProfile {
 private:
   uint64_t started_at;
-<<<<<<< HEAD
   uint16_t heap_measurement_index = 0;
   uint16_t cpu_measurement_index = 0;
 
-  std::vector<uint64_t> heap_stats_ts = std::vector<uint64_t>(300);
-  std::vector<uint64_t> heap_stats_usage = std::vector<uint64_t>(300);
-
-  std::vector<uint64_t> cpu_stats_ts = std::vector<uint64_t>(300);
-  std::vector<double> cpu_stats_usage = std::vector<double>(300);
-
-  std::function<void(uint64_t, v8::HeapStatistics&)> memory_sampler_cb;
-  std::function<void(uint64_t, double)> cpu_sampler_cb;
+  std::vector<uint64_t> heap_stats_ts;
+  std::vector<uint64_t> heap_stats_usage;
+
+  std::vector<uint64_t> cpu_stats_ts;
+  std::vector<double> cpu_stats_usage;
+
+  const std::function<void(uint64_t, v8::HeapStatistics&)> memory_sampler_cb;
+  const std::function<void(uint64_t, double)> cpu_sampler_cb;
 
   ProfileStatus status = ProfileStatus::kNotStarted;
   std::string id;
-=======
-  uint16_t heap_measurement_index;
-  std::vector<uint64_t> heap_stats_ts;
-  std::vector<uint64_t> heap_stats_usage;
-  std::function<void(uv_timer_t*, uint64_t, v8::HeapStatistics&)> memory_sampler_cb;
-  const char* id;
-  ProfileStatus status;
->>>>>>> 8a6fad41
 
 public:
   explicit SentryProfile(const char* id) :
     started_at(uv_hrtime()),
-<<<<<<< HEAD
+
+    heap_stats_ts(300),
+    heap_stats_usage(300),
+    cpu_stats_ts(300),
+    cpu_stats_usage(300),
 
     memory_sampler_cb([this](uint64_t ts, v8::HeapStatistics& stats) {
       heap_stats_ts.insert(heap_stats_ts.begin() + heap_measurement_index, ts - started_at);
@@ -255,34 +250,16 @@
     status(ProfileStatus::kNotStarted),
     id(id) {}
 
-  const std::vector<uint64_t>& heap_usage_timestamps();
-  const std::vector<uint64_t>& heap_usage_values();
-  const uint16_t& heap_usage_entries_count();
-
-  const std::vector<uint64_t>& cpu_usage_timestamps();
-  const std::vector<double>& cpu_usage_values();
-  const uint16_t& cpu_usage_entries_count();
+  const std::vector<uint64_t>& heap_usage_timestamps()const;
+  const std::vector<uint64_t>& heap_usage_values()const;
+  const uint16_t& heap_usage_entries_count() const;
+
+  const std::vector<uint64_t>& cpu_usage_timestamps() const;
+  const std::vector<double>& cpu_usage_values() const;
+  const uint16_t& cpu_usage_entries_count() const;
 
   void Start(Profiler* profiler);
   v8::CpuProfile* Stop(Profiler* profiler);
-=======
-    heap_measurement_index(0),
-    heap_stats_ts(300),
-    heap_stats_usage(300),
-    memory_sampler_cb([this](uv_timer_t* timer, uint64_t ts, v8::HeapStatistics& stats) {
-    heap_stats_ts.insert(heap_stats_ts.begin() + heap_measurement_index, ts - started_at);
-    heap_stats_usage.insert(heap_stats_usage.begin() + heap_measurement_index, static_cast<uint64_t>(stats.used_heap_size()));
-    ++heap_measurement_index;
-      }), id(id), status(ProfileStatus::kNotStarted) {}
-
-
-      const std::vector<uint64_t>& heap_usage_timestamps() const;
-      const std::vector<uint64_t>& heap_usage_values() const;
-      const uint16_t& heap_usage_entries_count() const;
-
-      void Start(Profiler* profiler);
-      v8::CpuProfile* Stop(Profiler* profiler);
->>>>>>> 8a6fad41
 };
 
 
@@ -344,12 +321,8 @@
   return profile;
 }
 
-<<<<<<< HEAD
 // Memory getters
-const std::vector<uint64_t>& SentryProfile::heap_usage_timestamps() {
-=======
 const std::vector<uint64_t>& SentryProfile::heap_usage_timestamps() const {
->>>>>>> 8a6fad41
   return heap_stats_ts;
 };
 
@@ -362,14 +335,14 @@
 };
 
 // CPU getters
-const std::vector<uint64_t>& SentryProfile::cpu_usage_timestamps() {
+const std::vector<uint64_t>& SentryProfile::cpu_usage_timestamps() const {
   return cpu_stats_ts;
 };
 
-const std::vector<double>& SentryProfile::cpu_usage_values() {
+const std::vector<double>& SentryProfile::cpu_usage_values() const {
   return cpu_stats_usage;
 };
-const uint16_t& SentryProfile::cpu_usage_entries_count() {
+const uint16_t& SentryProfile::cpu_usage_entries_count() const {
   return cpu_measurement_index;
 };
 
@@ -806,11 +779,7 @@
     return napi_null;
   }
 
-<<<<<<< HEAD
-  std::string profile_id = std::string(title);
-=======
   const std::string profile_id(title);
->>>>>>> 8a6fad41
   // In case we have a collision, cleanup the old profile first
   auto existing_profile = profiler->active_profiles.find(profile_id);
   if (existing_profile != profiler->active_profiles.end()) {
